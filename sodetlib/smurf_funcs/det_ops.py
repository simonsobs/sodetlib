--- conflicted
+++ resolved
@@ -9,11 +9,7 @@
 import time
 import os
 from sodetlib.util import make_filename
-<<<<<<< HEAD
-from sodetlib.analysis import det_analysis
-=======
 import sodetlib.smurf_funcs.smurf_ops as so
->>>>>>> 53149146
 
 from pysmurf.client.util.pub import set_action
 
@@ -40,9 +36,9 @@
 
 
 @set_action()
-<<<<<<< HEAD
 def take_iv(
     S,
+    cfg,
     bias_groups=None,
     overbias_voltage=8.0,
     overbias_wait=2.0,
@@ -60,14 +56,7 @@
     make_channel_plots=True,
     make_summary_plots=True,
     save_plots=True,
-    verbose=False,
 ):
-=======
-def take_iv(S, cfg, bias_groups=None, wait_time=.1, bias=None,
-            bias_high=1.5, bias_low=0, bias_step=.005, 
-            overbias_wait=2., cool_wait=30, high_current_mode=True,
-            overbias_voltage=8., cool_voltage=None):
->>>>>>> 53149146
     """
     Replaces the pysmurf run_iv function to be more appropriate for SO-specific
     usage, as well as easier to edit as needed.  Steps the TES bias down
@@ -104,7 +93,6 @@
         The minimum TES bias in volts.
     bias_step : float, optional, default 0.005
         The step size in volts.
-<<<<<<< HEAD
     wait_time : float, optional, default 0.1
         The amount of time between changing TES biases in seconds.
     do_analysis: bool, optional, default True
@@ -119,20 +107,6 @@
     make_summary_plots: bool
         Make histograms of R_n and Psat.
 
-=======
-    overbias_wait : float, optional, default 2.0
-        The time to stay in the overbiased state in seconds.
-    cool_wait : float, optional, default 30.0
-        The time to stay in the low current state after
-        overbiasing before taking the IV.
-    high_current_mode : bool, optional, default True
-        The current mode to take the IV in.
-    overbias_voltage : float, optional, default 8.0
-        The voltage to set the TES bias in the overbias stage.
-    cool_voltage: float, optional, default None
-        The voltage to bias at after overbiasing before taking the IV
-        while the system cools.
->>>>>>> 53149146
     Returns
     -------
     output_path : str
@@ -179,15 +153,9 @@
     S.set_tes_bias_bipolar_array(bias[0] * bias_group_bool)
     time.sleep(wait_time)
     start_time = S.get_timestamp()  # get time the IV starts
-<<<<<<< HEAD
-    S.log(f"Starting IV at {start_time}")
-    datafile = S.stream_data_on()
-    S.log(f"writing to {datafile}")
-=======
     S.log(f'Starting IV at {start_time}')
     sid = so.stream_g3_on(S, make_freq_mask=False)  
     S.log(f'g3 stream id: {sid}')
->>>>>>> 53149146
     for b in bias:
         S.log(f"Bias at {b:4.3f}")
         S.set_tes_bias_bipolar_array(b * bias_group_bool)
@@ -195,38 +163,14 @@
     datfile = S.get_data_file_name(as_string=True)
     sid = so.stream_g3_off(S)
     stop_time = S.get_timestamp()  # get time the IV finishes
-<<<<<<< HEAD
-    S.log(f"Finishing IV at {stop_time}")
-    basename, _ = os.path.splitext(os.path.basename(datafile))
-    path = os.path.join(S.output_dir, basename + "_iv_bias_all")
-=======
     S.log(f'Finishing IV at {stop_time}')
     basename = str(sid)
     path = os.path.join(S.output_dir, basename + '_iv_bias_all')
->>>>>>> 53149146
     np.save(path, bias)
     # publisher announcement
     S.pub.register_file(path, "iv_bias", format="npy")
 
     iv_info = {}
-<<<<<<< HEAD
-    iv_info["plot_dir"] = S.plot_dir
-    iv_info["output_dir"] = S.output_dir
-    iv_info["tune_file"] = S.tune_file
-    iv_info["R_sh"] = S.R_sh
-    iv_info["bias_line_resistance"] = S.bias_line_resistance
-    iv_info["high_low_ratio"] = S.high_low_current_ratio
-    iv_info["pA_per_phi0"] = S.pA_per_phi0
-    iv_info["high_current_mode"] = high_current_mode
-    iv_info["start_time"] = start_time
-    iv_info["stop_time"] = stop_time
-    iv_info["basename"] = basename
-    iv_info["datafile"] = datafile
-    iv_info["bias"] = bias
-    iv_info["bias group"] = bias_groups
-
-    iv_info_fp = os.path.join(S.output_dir, basename + "_iv_info.npy")
-=======
     iv_info['plot_dir'] = S.plot_dir
     iv_info['output_dir'] = S.output_dir
     iv_info['tune_file'] = S.tune_file
@@ -249,14 +193,13 @@
     iv_info['version'] = 'v1'
 
     iv_info_fp = os.path.join(S.output_dir, basename + '_iv_info.npy')
->>>>>>> 53149146
 
     np.save(iv_info_fp, iv_info)
     S.log(f"Writing IV information to {iv_info_fp}.")
     S.pub.register_file(iv_info_fp, "iv_info", format="npy")
 
     if do_analysis:
-        timestamp, phase, mask, v_bias = det_analysis.load_from_dat(S, datafile)
+        timestamp, phase, mask, v_bias = det_analysis.load_from_sid(cfg, iv_info_fp)
         iv_analyze_fp = det_analysis.analyze_iv_and_save(
                 S,
                 iv_info_fp,
@@ -277,7 +220,6 @@
                 plot_dir=iv_info["plot_dir"],
                 show_plot=False,
                 save_plot=save_plots,
-                verbose=verbose,
                 S=S,
             )
 
@@ -312,6 +254,10 @@
 
     Args
     ----
+    S : 
+        SmurfControl object
+    cfg :
+        DetConfig object
     bias_group : (int, list[int])
         bias group or list of bias groups to tickle.
     tickle_freq : float
